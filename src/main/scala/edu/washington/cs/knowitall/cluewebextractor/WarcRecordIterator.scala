--- conflicted
+++ resolved
@@ -110,18 +110,6 @@
         return None
     }
 
-<<<<<<< HEAD
-    // skip if greater than 1MB
-    if (contentLength > (1024 * 1024)) {
-      return None
-    }
-
-    if (byteBuffer.length < contentLength) {
-      byteBuffer = new Array[Byte](contentLength)
-    }
-
-=======
->>>>>>> 8edf08fb
     // Get the payload
     byteBuffer = new Array[Byte](contentLength)
     try {
